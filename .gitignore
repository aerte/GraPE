docs/site/
docs/source/analysis_results
docs/source/data


# Data sets
data-sets/

#notebooks
notebooks/data
notebooks/freesolv
notebooks/raw
notebooks/processed
notebooks/test_classyfire
notebooks/analysis_results

#could be included but creates bloat
graphs/ 

dockerfiles/

# test cache
manual_test/

# other local dev info
.vscode/


genv/*
genv/


# Mac OS-specific storage files
.DS_Store

# vim
*.swp
*.swo

## https://github.com/github/gitignore/blob/4488915eec0b3a45b5c63ead28f286819c0917de/Python.gitignore

# Byte-compiled / optimized / DLL files
__pycache__/
*.py[cod]
*$py.class

# C extensions
*.so

# Distribution / packaging
.Python
build/
develop-eggs/
dist/
downloads/
eggs/
.eggs/
lib/
lib64/
parts/
sdist/
var/
wheels/
share/python-wheels/
*.egg-info/
.installed.cfg
*.egg
MANIFEST

# PyInstaller
#  Usually these files are written by a grape_chem script from a template
#  before PyInstaller builds the exe, so as to inject date/other infos into it.
*.manifest
*.spec

# Installer logs
pip-log.txt
pip-delete-this-directory.txt

# Unit test / coverage reports
htmlcov/
.tox/
.nox/
.coverage
.coverage.*
.cache
nosetests.xml
coverage.xml
*.cover
*.py,cover
.hypothesis/
.pytest_cache/
cover/

# Translations
*.mo
*.pot

# Django stuff:
*.log
local_settings.py
db.sqlite3
db.sqlite3-journal

# Flask stuff:
instance/
.webassets-cache

# Scrapy stuff:
.scrapy

# Sphinx documentation
docs/_build/

# PyBuilder
.pybuilder/
target/

# Jupyter Notebook
.ipynb_checkpoints

# IPython
profile_default/
ipython_config.py

# pyenv
#   For a library or package, you might want to ignore these files since the code is
#   intended to run in multiple environments; otherwise, check them in:
# .grape_chem-version

# pipenv
#   According to pypa/pipenv#598, it is recommended to include Pipfile.lock in version control.
#   However, in case of collaboration, if having platform-specific dependencies or dependencies
#   having no cross-platform support, pipenv may install dependencies that don't work, or not
#   install all needed dependencies.
#Pipfile.lock

# poetry
#   Similar to Pipfile.lock, it is generally recommended to include poetry.lock in version control.
#   This is especially recommended for binary packages to ensure reproducibility, and is more
#   commonly ignored for libraries.
#   https://python-poetry.org/docs/basic-usage/#commit-your-poetrylock-file-to-version-control
#poetry.lock

# pdm
#   Similar to Pipfile.lock, it is generally recommended to include pdm.lock in version control.
#pdm.lock
#   pdm stores project-wide configurations in .pdm.toml, but it is recommended to not include it
#   in version control.
#   https://pdm.fming.dev/#use-with-ide
.pdm.toml

# PEP 582; used by e.g. github.com/David-OConnor/pyflow and github.com/pdm-project/pdm
__pypackages__/

# Celery stuff
celerybeat-schedule
celerybeat.pid

# SageMath parsed files
*.sage.py

# Environments
.env
.venv
env/
venv/
ENV/
env.bak/
venv.bak/

# Spyder project settings
.spyderproject
.spyproject

# Rope project settings
.ropeproject

# mkdocs documentation
/site

# mypy
.mypy_cache/
.dmypy.json
dmypy.json

# Pyre type checker
.pyre/

# pytype static type analyzer
.pytype/

# Cython debug symbols
cython_debug/

# PyCharm
#  JetBrains specific template is maintained in a separate JetBrains.gitignore that can
#  be found at https://github.com/github/gitignore/blob/main/Global/JetBrains.gitignore
#  and can be added to the global gitignore or merged into this file.  For a more nuclear
#  option (not recommended) you can uncomment the following to ignore the entire idea folder.
#.idea/

<<<<<<< HEAD
# saved models
gcgat_jitted_latest.pth
=======

## Ignore venv directory
pyvenv.cfg
Scripts/
share/
>>>>>>> 4d1adb2a
<|MERGE_RESOLUTION|>--- conflicted
+++ resolved
@@ -200,13 +200,14 @@
 #  option (not recommended) you can uncomment the following to ignore the entire idea folder.
 #.idea/
 
-<<<<<<< HEAD
 # saved models
 gcgat_jitted_latest.pth
-=======
+
+# saved models
+gcgat_jitted_latest.pth
+
 
 ## Ignore venv directory
 pyvenv.cfg
 Scripts/
-share/
->>>>>>> 4d1adb2a
+share/